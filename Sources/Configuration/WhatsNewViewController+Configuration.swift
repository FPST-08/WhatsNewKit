--- conflicted
+++ resolved
@@ -17,13 +17,11 @@
         
         // MARK: Properties
         
-<<<<<<< HEAD
         /// The title view display mode
         public var titleMode: TitleMode
-=======
+      
         /// Specifies whether the WhatsNewViewController prefers the status bar to be hidden or shown.
         public var prefersStatusBarHidden: Bool
->>>>>>> 5c371134
         
         /// The background color
         public var backgroundColor: UIColor
@@ -67,18 +65,9 @@
         ///   - detailButton: The optional DetailButton. Default value `nil`
         ///   - completionButton: The completion button. Default value `.init()`
         ///   - padAdjustment: The The iPad Adjustment Closure. Default value `defaultPadAdjustment`
-<<<<<<< HEAD
-        public init(theme: Theme = .default,
-                    backgroundColor: UIColor = .whatsNewKitBackground,
-                    titleMode: TitleMode = .fixed,
-                    titleView: TitleView = .init(),
-                    itemsView: ItemsView = .init(),
-                    detailButton: DetailButton? = nil,
-                    completionButton: CompletionButton = .init(),
-                    padAdjustment: @escaping PadAdjustment = Configuration.defaultPadAdjustment) {
-=======
         public init(
             theme: Theme = .default,
+            titleMode: TitleMode = .fixed,
             prefersStatusBarHidden: Bool = false,
             backgroundColor: UIColor = .whatsNewKitBackground,
             titleView: TitleView = .init(),
@@ -87,10 +76,9 @@
             completionButton: CompletionButton = .init(),
             padAdjustment: @escaping PadAdjustment = Configuration.defaultPadAdjustment
         ) {
+            self.titleMode = titleMode
             self.prefersStatusBarHidden = prefersStatusBarHidden
->>>>>>> 5c371134
             self.backgroundColor = backgroundColor
-			self.titleMode = titleMode
             self.titleView = titleView
             self.itemsView = itemsView
             self.detailButton = detailButton
