--- conflicted
+++ resolved
@@ -303,14 +303,8 @@
         // Add ItemsViewController with Constraints
         self.add(self.itemsViewController, constraints: [
             self.itemsViewController.view.topAnchor.constraint(
-<<<<<<< HEAD
                 equalTo: itemsTopAnchor,
                 constant: itemsTopAnchorConstant
-=======
-                equalTo: self.titleViewController.view.bottomAnchor,
-                constant: self.configuration
-                    .itemsView.insets.top + self.configuration.titleView.insets.bottom
->>>>>>> 5c371134
             ),
             self.itemsViewController.view.leadingAnchor.constraint(
                 equalTo: self.anchor.leadingAnchor,
