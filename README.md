<br/>

<p align="center">
    <img src="https://raw.githubusercontent.com/SvenTiigi/WhatsNewKit/gh-pages/readMeAssets/logo.png" width="30%" alt="logo">
</p>

<h1 align="center">
    WhatsNewKit
</h1>

<p align="center">
    A Swift Package to easily showcase your new app features.
    <br/>
    It's designed from the ground up to be fully customized to your needs.
</p>

<p align="center">
   <a href="https://github.com/SvenTiigi/WhatsNewKit/actions?query=workflow%3ACI">
      <img src="https://github.com/SvenTiigi/WhatsNewKit/workflows/CI/badge.svg" alt="CI Status">
   </a>
   <a href="https://sventiigi.github.io/WhatsNewKit">
      <img src="https://github.com/SvenTiigi/WhatsNewKit/blob/gh-pages/badge.svg" alt="Documentation">
   </a>
   <img src="https://img.shields.io/badge/platform-iOS%20%7C%20macOS-F05138" alt="Platform">
   <a href="https://twitter.com/SvenTiigi/">
      <img src="https://img.shields.io/badge/Twitter-@SvenTiigi-blue.svg?style=flat" alt="Twitter">
   </a>
</p>

<img align="right" width="315" src="https://raw.githubusercontent.com/SvenTiigi/WhatsNewKit/gh-pages/readMeAssets/example.png" alt="Example">

```swift
import SwiftUI
import WhatsNewKit

struct ContentView: View {
    
    var body: some View {
        NavigationView {
            // ...
        }
        .whatsNewSheet()
    }
    
}
```

## Features

- [x] Easily present your new app features 🤩
- [x] Automatic & Manual presentation mode ✅
- [x] Support for SwiftUI, UIKit and AppKit 🧑‍🎨
- [x] Runs on iOS and macOS 📱 🖥
- [x] Adjustable layout 🔧

## Installation

### Swift Package Manager

To integrate using Apple's [Swift Package Manager](https://swift.org/package-manager/), add the following as a dependency to your `Package.swift`:

```swift
dependencies: [
    .package(url: "https://github.com/SvenTiigi/WhatsNewKit.git", from: "2.0.0")
]
```

Or navigate to your Xcode project then select `Swift Packages`, click the “+” icon and search for `WhatsNewKit`.

## Example

Check out the example application to see WhatsNewKit in action. Simply open the `Example/Example.xcodeproj` and run the "Example" scheme.

<p align="center">
    <img width="95%" src="https://raw.githubusercontent.com/SvenTiigi/WhatsNewKit/gh-pages/readMeAssets/example-app.png" alt="Example Applications">
</p>

## Usage

### Table of contents

- [Manual Presentation](https://github.com/SvenTiigi/WhatsNewKit/tree/master#manual-presentation)
- [Automatic Presentation](https://github.com/SvenTiigi/WhatsNewKit/tree/master#automatic-presentation)
- [WhatsNewEnvironment](https://github.com/SvenTiigi/WhatsNewKit/tree/master#whatsnewenvironment)
- [WhatsNewVersionStore](https://github.com/SvenTiigi/WhatsNewKit/tree/master#whatsnewversionstore)
- [WhatsNew](https://github.com/SvenTiigi/WhatsNewKit/tree/master#whatsnew)
- [Layout](https://github.com/SvenTiigi/WhatsNewKit/tree/master#layout)
- [WhatsNewViewController](https://github.com/SvenTiigi/WhatsNewKit/tree/master#whatsnewviewcontroller)

### Manual Presentation

If you wish to manually present a `WhatsNewView` you can make use of the `sheet(whatsNew:)` modifier.

```swift
struct ContentView: View {

    @State
    var whatsNew: WhatsNew? = WhatsNew(
        title: "WhatsNewKit",
        features: [
            .init(
                image: .init(
                    systemName: "star.fill",
                    foregroundColor: .orange
                ),
                title: "Showcase your new App Features",
                subtitle: "Present your new app features..."
            ),
            // ...
        ]
    )
    
    var body: some View {
        NavigationView {
            // ...
        }
        .sheet(
            whatsNew: self.$whatsNew
        )
    }
    
}
```

### Automatic Presentation

The automatic presentation mode allows you to simply declare your new features via the SwiftUI Environment and WhatsNewKit will take care to present the corresponding `WhatsNewView`.

First add a `.whatsNewSheet()` modifier to the view where the `WhatsNewView` should be presented on.

```swift
struct ContentView: View {

    var body: some View {
        NavigationView {
            // ...
        }
        // Automatically present a WhatsNewView, if needed.
        // The WhatsNew that should be presented to the user
        // is automatically retrieved from the `WhatsNewEnvironment`
        .whatsNewSheet()
    }

}
```

The `.whatsNewSheet()` modifier is making use of the `WhatsNewEnvironment` to retrieve an optional WhatsNew object that should be presented to the user for the current version. Therefore you can easily configure the `WhatsNewEnvironment` via the `environment` modifier.

```swift
extension App: SwiftUI.App {
    
    var body: some Scene {
        WindowGroup {
            ContentView()
                .environment(
                    \.whatsNew, 
                    WhatsNewEnvironment(
                        // Specify in which way the presented WhatsNew Versions are stored.
                        // In default the `UserDefaultsWhatsNewVersionStore` is used.
                        versionStore: UserDefaultsWhatsNewVersionStore(),
                        // Pass a `WhatsNewCollectionProvider` or an array of WhatsNew instances
                        whatsNewCollection: self
                    )
                )
        }
    }

}

// MARK: - App+WhatsNewCollectionProvider

extension App: WhatsNewCollectionProvider {

    /// Declare your WhatsNew instances per version
    var whatsNewCollection: WhatsNewCollection {
        WhatsNew(
            version: "1.0.0",
            // ...
        )
        WhatsNew(
            version: "1.1.0",
            // ...
        )
        WhatsNew(
            version: "1.2.0",
            // ...
        )
    }

}
```

## WhatsNewEnvironment

The `WhatsNewEnvironment` will take care to determine the matching WhatsNew object that should be presented to the user for the current version.

As seen in the previous example you can initialize a `WhatsNewEnvironment` by specifying the `WhatsNewVersionStore` and providing a `WhatsNewCollection`.

```swift
// Initialize WhatsNewEnvironment by passing an array of WhatsNew Instances.
// UserDefaultsWhatsNewVersionStore is used as default WhatsNewVersionStore
let whatsNewEnvironment = WhatsNewEnvironment(
    whatsNewCollection: [
        WhatsNew(
            version: "1.0.0",
            // ...
        )
    ]
)

// Initialize WhatsNewEnvironment with NSUbiquitousKeyValueWhatsNewVersionStore
// which stores the presented versions in iCloud.
// WhatsNewCollection is provided by a `WhatsNewBuilder` closure
let whatsNewEnvironment = WhatsNewEnvironment(
    versionStore: NSUbiquitousKeyValueWhatsNewVersionStore(),
    whatsNewCollection: {
        WhatsNew(
            version: "1.0.0",
            // ...
        )
    }
)
```

Additionally, the `WhatsNewEnvironment` includes a fallback for patch versions. For example when a user installs version `1.0.1` and you only have declared a `WhatsNew` for version `1.0.0` the environment will automatically fallback to version `1.0.0` and present the `WhatsNewView` to the user if needed.

If you wish to further customize the behaviour of the `WhatsNewEnvironment` you can easily subclass it and override the `whatsNew()` function.

```swift
class MyCustomWhatsNewEnvironment: WhatsNewEnvironment {
    
    /// Retrieve a WhatsNew that should be presented to the user, if available.
    override func whatsNew() -> WhatsNew? {
        // The current version
        let currentVersion = self.currentVersion
        // Your declared WhatsNew objects
        let whatsNewCollection = self.whatsNewCollection
        // The WhatsNewVersionStore used to determine the already presented versions
        let versionStore = self.whatsNewVersionStore
        // TODO: Determine WhatsNew that should be presented to the user...
    }
    
}
```

## WhatsNewVersionStore

A `WhatsNewVersionStore` is a protocol type which is responsible for saving and retrieving versions that have been presented to the user.

```swift
let whatsNewVersionStore: WhatsNewVersionStore

// Save presented versions
whatsNewVersionStore.save(presentedVersion: "1.0.0")

// Retrieve presented versions
let presentedVersions = whatsNewVersionStore.presentedVersions

// Retrieve bool value if a given version has already been presented
let hasPresented = whatsNewVersionStore.hasPresented("1.0.0")
```

WhatsNewKit comes along with three predefined implementations:

```swift
// Persists presented versions in the UserDefaults
let userDefaultsWhatsNewVersionStore = UserDefaultsWhatsNewVersionStore()

// Persists presented versions in iCloud using the NSUbiquitousKeyValueStore
let ubiquitousKeyValueWhatsNewVersionStore = NSUbiquitousKeyValueWhatsNewVersionStore()

// Stores presented versions in memory. Perfect for testing purposes
let inMemoryWhatsNewVersionStore = InMemoryWhatsNewVersionStore()
```

If you already have a specific implementation to store user related settings like Realm or Core Data you can easily adopt your existing implementation to the `WhatsNewVersionStore` protocol.

### NSUbiquitousKeyValueWhatsNewVersionStore

If you are making use of the `NSUbiquitousKeyValueWhatsNewVersionStore` please ensure to enable the [iCloud Key-value storage](https://developer.apple.com/library/archive/documentation/General/Conceptual/iCloudDesignGuide/Chapters/DesigningForKey-ValueDataIniCloud.html) capability in the "Signing & Capabilities" section of your Xcode project.

<p align="center">
    <img src="https://raw.githubusercontent.com/SvenTiigi/WhatsNewKit/gh-pages/readMeAssets/icloud-key-value-storage.png" alt="iCloud Key-value storage">
</p>

## WhatsNew

The following sections explains how a `WhatsNew` struct can be initialized in order to describe the new features for a given version of your app.

```swift
let whatsnew = WhatsNew(
    // The Version that relates to the features you want to showcase
    version: "1.0.0",
    // The title that is shown at the top
    title: "What's New",
    // The features you want to showcase
    features: [
        WhatsNew.Feature(
            image: .init(systemName: "star.fill"),
            title: "Title",
            subtitle: "Subtitle"
        )
    ],
    // The primary action that is used to dismiss the WhatsNewView
    primaryAction: WhatsNew.PrimaryAction(
        title: "Continue",
        backgroundColor: .accentColor,
        foregroundColor: .white,
        hapticFeedback: .notification(.success),
        onDimiss: {
            print("WhatsNewView has been dismissed")
        }
    ),
    // The optional secondary action that is displayed above the primary action
    secondaryAction: WhatsNew.SecondaryAction(
        title: "Learn more",
        foregroundColor: .accentColor,
        hapticFeedback: .selection,
        action: .openURL(
            .init(string: "https://github.com/SvenTiigi/WhatsNewKit")
        )
    )
)
```

### WhatsNew.Version

The `WhatsNew.Version` specifies the version that has introduced certain features to your app.

```swift
// Initialize with major, minor, and patch
let version = WhatsNew.Version(
    major: 1, 
    minor: 0, 
    patch: 0
)

<<<<<<< HEAD
If you wish to modify the layout of the `WhatsNewViewController` when presenting it on an iPad you can set the `padAdjustment` closure. 

Currently the `padAdjustment` closure will only look for changed `insets` property of the `WhatsNewViewController.Configuration` in order to update the layout. Therefore, changes to any other configuration property will have no effect.

```swift
// Set PadAdjustment closure
configuration.padAdjustment = { configuration in
     // Invoke default PadAdjustments (Adjusts Insets for iPad)
     WhatsNewViewController.Configuration.defaultPadAdjustment(&configuration)
     // Adjust TitleView top insets
     configuration.titleView.insets.top = 20
}
=======
// Initialize by string literal
let version: WhatsNew.Version = "1.0.0"

// Initialize WhatsNew Version by using the current version of your bundle
let version: WhatsNew.Version = .current()
>>>>>>> 795102d8
```

### WhatsNew.Title

A `WhatsNew.Title` represents the title text that is rendered above the features.

```swift
// Initialize by string literla
let title: WhatsNew.Title = "Continue"

// Initialize with text and foreground color
let title = WhatsNew.Title(
    text: "Continue",
    foregroundColor: .primary
)

// On >= iOS 15 initialize with AttributedString using Markdown
let title = WhatsNew.Title(
    text: try AttributedString(
        markdown: "What's **New**"
    )
)
```

### WhatsNew.Feature

A `WhatsNew.Feature` describe a specific feature of your app and generally consist of an image, title, and subtitle.

```swift
let feature = WhatsNew.Feature(
    image: .init(
        systemName: "wand.and.stars"
    ),
    title: "New Design",
    subtitle: .init(
        try AttributedString(
            markdown: "An awesome new _Design_"
        )
    )
)
```

### WhatsNew.PrimaryAction

The `WhatsNew.PrimaryAction` allows you to configure the behaviour of the primary button which is used to dismiss the presented `WhatsNewView`

```swift
let primaryAction = WhatsNew.PrimaryAction(
    title: "Continue",
    backgroundColor: .blue,
    foregroundColor: .white,
    hapticFeedback: .notification(.success),
    onDismiss: {
        print("WhatsNewView has been dismissed")
    }   
)
```
> Note: HapticFeedback will only be executed on iOS

### WhatsNew.SecondaryAction

A `WhatsNew.SecondaryAction` which is displayed above the `WhatsNew.PrimaryAction` can be optionally supplied when initializing a `WhatsNew` instance and allows you to present an additional View, perform a custom action or open an URL.

```swift
// SecondaryAction that presents a View
let secondaryActionPresentAboutView = WhatsNew.SecondaryAction(
    title: "Learn more",
    foregroundColor: .blue,
    hapticFeedback: .selection,
    action: .present {
        AboutView()
    }  
)

// SecondaryAction that opens a URL
let secondaryActionOpenURL = WhatsNew.SecondaryAction(
    title: "Read more",
    foregroundColor: .blue,
    hapticFeedback: .selection,
    action: .open(
        url: .init(string: "https://github.com/SvenTiigi/WhatsNewKit")
    )  
)

// SecondaryAction with custom execution
let secondaryActionCustom = WhatsNew.SecondaryAction(
    title: "Custom",
    action: .custom { presentationMode in
        // ...
    }
)
```
> Note: HapticFeedback will only be executed on iOS

## Layout

WhatsNewKit allows you to adjust the layout of a presented `WhatsNewView` in various ways.

The most simple way is by mutating the `WhatsNew.Layout.default` instance.

```swift
WhatsNew.Layout.default.featureListSpacing = 35
```

When using the automatic presentation style you can supply a default layout when initializing the WhatsNewEnvironment.

```swift
.environment(
    \.whatsNew,
    .init(
        defaultLayout: WhatsNew.Layout(
            showsScrollViewIndicators: true,
            featureListSpacing: 35
        ),
        whatsNew: self
    )
)
```

Alternatively you can pass a `WhatsNew.Layout` when automatically or manually presenting the WhatsNewView

```swift
.whatsNewSheet(
    layout: WhatsNew.Layout(
        contentPadding: .init(
            top: 80, 
            leading: 0,
            bottom: 0,
            trailing: 0
        )
    )
)
```

```swift
.sheet(
    whatsNew: self.$whatsNew,
    layout: WhatsNew.Layout(
        footerActionSpacing: 20
    )
)
```

## WhatsNewViewController

When using `UIKit` or `AppKit` you can make use of the `WhatsNewViewController`.

```swift
let whatsNewViewController = WhatsNewViewController(
    whatsNew: WhatsNew(
        version: "1.0.0",
        // ...
    ),
    layout: WhatsNew.Layout(
        contentSpacing: 80
    )
)
```

If you wish to present a `WhatsNewViewController` only if the version of the WhatsNew instance has not been presented you can make use of the convenience failable initializer.

```swift
// Verify WhatsNewViewController is available for presentation
guard let whatsNewViewController = WhatsNewViewController(
    whatsNew: WhatsNew(
        version: "1.0.0",
        // ...
    ),
    versionStore: UserDefaultsWhatsNewVersionStore()
) else {
    // Version of WhatsNew has already been presented
    return
}

// Present WhatsNewViewController
// Version will be automatically saved in the provided
// WhatsNewVersionStore when the WhatsNewViewController gets dismissed
self.present(whatsNewViewController, animated: true)
```

## License

```
WhatsNewKit
Copyright (c) 2022 Sven Tiigi sven.tiigi@gmail.com

Permission is hereby granted, free of charge, to any person obtaining a copy
of this software and associated documentation files (the "Software"), to deal
in the Software without restriction, including without limitation the rights
to use, copy, modify, merge, publish, distribute, sublicense, and/or sell
copies of the Software, and to permit persons to whom the Software is
furnished to do so, subject to the following conditions:

The above copyright notice and this permission notice shall be included in
all copies or substantial portions of the Software.

THE SOFTWARE IS PROVIDED "AS IS", WITHOUT WARRANTY OF ANY KIND, EXPRESS OR
IMPLIED, INCLUDING BUT NOT LIMITED TO THE WARRANTIES OF MERCHANTABILITY,
FITNESS FOR A PARTICULAR PURPOSE AND NONINFRINGEMENT. IN NO EVENT SHALL THE
AUTHORS OR COPYRIGHT HOLDERS BE LIABLE FOR ANY CLAIM, DAMAGES OR OTHER
LIABILITY, WHETHER IN AN ACTION OF CONTRACT, TORT OR OTHERWISE, ARISING FROM,
OUT OF OR IN CONNECTION WITH THE SOFTWARE OR THE USE OR OTHER DEALINGS IN
THE SOFTWARE.
```<|MERGE_RESOLUTION|>--- conflicted
+++ resolved
@@ -335,26 +335,11 @@
     patch: 0
 )
 
-<<<<<<< HEAD
-If you wish to modify the layout of the `WhatsNewViewController` when presenting it on an iPad you can set the `padAdjustment` closure. 
-
-Currently the `padAdjustment` closure will only look for changed `insets` property of the `WhatsNewViewController.Configuration` in order to update the layout. Therefore, changes to any other configuration property will have no effect.
-
-```swift
-// Set PadAdjustment closure
-configuration.padAdjustment = { configuration in
-     // Invoke default PadAdjustments (Adjusts Insets for iPad)
-     WhatsNewViewController.Configuration.defaultPadAdjustment(&configuration)
-     // Adjust TitleView top insets
-     configuration.titleView.insets.top = 20
-}
-=======
 // Initialize by string literal
 let version: WhatsNew.Version = "1.0.0"
 
 // Initialize WhatsNew Version by using the current version of your bundle
 let version: WhatsNew.Version = .current()
->>>>>>> 795102d8
 ```
 
 ### WhatsNew.Title
